# Circonus API Client Library

The `circonusapi` python module contains three classes:

- CirconusAPI

- CirconusData

- CirconusSubmit

The CirconusAPI class contains methods to manage the Circonus Account (e.g. create checks, graphs, etc).
The CirconusData class contains higher-level methods for fetching data. 
In particular it comes with a method that returns CAQL results as Pandas DataFrames.
The CirconusSubmit class contains methods for submitting data to Circonus via a JSON HTTPTrap.

## Installation

via pip

<<<<<<< HEAD
   pip install circonusapi
   
Manual Install

   python setup.py install
=======
    pip install circonusapi
   
Manual Install

    python setup.py install
>>>>>>> c2c9f433

## Requirements and Dependencies

- CirconusAPI supports Python 2.6, 2.7 and 3.x

- CirconusSubmit and CirconusData are tested against python 3.x

**Optional Dependencies:**

* Histogram functionality depends on [libcircllhist](github.com/circonus-labs/libcircllhist) being installed.

* The method `CirconusData.caqldf()` depends on [pandas](https://pandas.pydata.org/) being installed.<|MERGE_RESOLUTION|>--- conflicted
+++ resolved
@@ -17,19 +17,11 @@
 
 via pip
 
-<<<<<<< HEAD
-   pip install circonusapi
-   
-Manual Install
-
-   python setup.py install
-=======
     pip install circonusapi
    
 Manual Install
 
     python setup.py install
->>>>>>> c2c9f433
 
 ## Requirements and Dependencies
 
